function M = fixedrankembeddedfactory(m, n, k)
% Manifold struct to optimize fixed-rank matrices w/ an embedded geometry.
%
% function M = fixedrankembeddedfactory(m, n, k)
%
% Manifold of m-by-n real matrices of fixed rank k. This follows the
% embedded geometry described in Bart Vandereycken's 2013 paper:
% "Low-rank matrix completion by Riemannian optimization".
% 
% Paper link: http://arxiv.org/pdf/1209.3834.pdf
%
% A point X on the manifold is represented as a structure with three
% fields: U, S and V. The matrices U (mxk) and V (nxk) are orthonormal,
% while the matrix S (kxk) is any /diagonal/ full-rank matrix.
% Following the SVD formalism, X = U*S*V'. Note that the diagonal entries
% of S are not constrained to be nonnegative.
%
% Tangent vectors are represented as a structure with three fields: Up, M
% and Vp. The matrices Up (mxk) and Vp (mxk) obey Up'*U = 0 and Vp'*V = 0.
% The matrix M (kxk) is arbitrary. Such a structure corresponds to the
% following tangent vector in the ambient space of mxn matrices:
%   Z = U*M*V' + Up*V' + U*Vp'
% where (U, S, V) is the current point and (Up, M, Vp) is the tangent
% vector at that point.
%
% Matrices in the ambient space are represented in the format for mxn
% matrices encoded in euclideanlargefactory: see the associated help.
% If these are sparse or low-rank or have some other structure, this can be
% exploited to speed up computations.
%
% The chosen geometry yields a Riemannian submanifold of the embedding
% space R^(mxn) equipped with the usual trace (Frobenius) inner product.
%
% The tools
%    X_triplet = M.matrix2triplet(X_matrix) and
%    X_matrix = M.triplet2matrix(X_triplet)
% can be used to easily convert between full matrix representation (as a
% matrix of size mxn) and triplet representation as a structure with fields
% U, S, V. The tool matrix2triplet also accepts an optional second input r
% to choose the rank of the triplet representation. By default, r = k. If
% the input matrix X_matrix has rank more than r, the triplet represents
% its best rank-r approximation in the Frobenius norm (truncated SVD).
% Note that these conversions are computationally expensive for large m
% and n: this is mostly useful for small matrices and for prototyping.
%
%
% Please cite the Manopt paper as well as the research paper:
%     @Article{vandereycken2013lowrank,
%       Title   = {Low-rank matrix completion by {Riemannian} optimization},
%       Author  = {Vandereycken, B.},
%       Journal = {SIAM Journal on Optimization},
%       Year    = {2013},
%       Number  = {2},
%       Pages   = {1214--1236},
%       Volume  = {23},
%       Doi     = {10.1137/110845768}
%     }
%
% See also: fixedrankfactory_2factors fixedrankfactory_3factors
%           fixedranktensorembeddedfactory euclideanlargefactory

% This file is part of Manopt: www.manopt.org.
% Original author: Nicolas Boumal, Dec. 30, 2012.
% Contributors: Bart Vandereycken, Eitan Levin
% Change log: 
%
%   Feb. 20, 2014 (NB):
%       Added function tangent to work with checkgradient.
%
%   June 24, 2014 (NB):
%       A couple modifications following Bart's feedback:
%       - The checksum (hash) was replaced for a faster alternative: it's a
%         bit less "safe" in that collisions could arise with higher
%         probability, but they're still very unlikely.
%       - The vector transport was changed.
%       The typical distance was also modified, hopefully giving the
%       trustregions method a better initial guess for the trust-region
%       radius, but that should be tested for different cost functions too.
%
%    July 11, 2014 (NB):
%       Added ehess2rhess and tangent2ambient, supplied by Bart.
%
%    July 14, 2014 (NB):
%       Added vec, mat and vecmatareisometries so that hessianspectrum now
%       works with this geometry. Implemented the tangent function.
%       Made it clearer in the code and in the documentation in what format
%       ambient vectors may be supplied, and generalized some functions so
%       that they should now work with both accepted formats.
%       It is now clearly stated that for a point X represented as a
%       triplet (U, S, V), the matrix S needs to be diagonal.
%
%    Sep. 6, 2018 (NB):
%       Removed M.exp() as it was not implemented.
%
%    March 20, 2019 (NB):
%       Added M.matrix2triplet and M.triplet2matrix to allow easy
%       conversion between matrix representations either as full matrices
%       or as triplets (U, S, V).
%
%    Dec. 14, 2019 (EL):
%       The original retraction code was repaced with a somewhat slower but
%       numerically more stable version. With the original code, trouble
%       could arise when the matrices Up, Vp defining the tangent vector
%       being retracted were ill-conditioned.
%
%    Jan. 28, 2020 (NB):
%       In retraction code, moved parameter t around to highlight the fact
%       that it comes up in only one computation.
%       Replaced vec/mat codes: they are still isometries, but they produce
%       representations of length k*(m+n+k) instead of m*n, which is much
%       more efficient: it only exceeds the true dimension by 2k^2. Also,
%       mat does not attempt to project to the tangent space (which it did
%       before but shouldn't): compose mat with tangent if that is the
%       desired effect.
%
<<<<<<< HEAD
%    June 18, 2024 (NB):
%       Adapted to use euclideanlargefactory for matrices in the embedding
%       space. This is backwards compatible and adds flexibility.
=======
%    June 7, 2024 (NB):
%       Edited out dependency on stiefelfactory in M.rand().
>>>>>>> 0b198abc

    M.name = @() sprintf('Manifold of %dx%d matrices of rank %d', m, n, k);
    
    M.dim = @() (m+n-k)*k;
    
    M.inner = @(x, d1, d2) d1.M(:).'*d2.M(:) + d1.Up(:).'*d2.Up(:) ...
                                             + d1.Vp(:).'*d2.Vp(:);
    
    M.norm = @(x, d) sqrt(norm(d.M, 'fro')^2 + norm(d.Up, 'fro')^2 ...
                                             + norm(d.Vp, 'fro')^2);
    
    M.dist = @(x, y) error('fixedrankembeddedfactory.dist not implemented yet.');
    
    M.typicaldist = @() M.dim();
    
    % Given Z in tangent vector format, projects the components Up and Vp
    % such that they satisfy the tangent space constraints up to numerical
    % errors. If Z was indeed a tangent vector at X, this should barely
    % affect Z (it would not at all if we had infinite numerical accuracy).
    M.tangent = @tangent;
    function Z = tangent(X, Z)
        Z.Up = Z.Up - X.U*(X.U'*Z.Up);
        Z.Vp = Z.Vp - X.V*(X.V'*Z.Vp);
    end
    
    % The embedding space consists of potentially large matrices.
    % We use euclideanlargefactory to allow efficient representations.
    Rmn = euclideanlargefactory(m, n);

    % Orthogonal projection of an ambient vector Z in euclideanlargefactory
    % format. The projection is to the tangent space at X. The result is a
    % tangent vector in the tangent vector format.
    M.proj = @projection;
    function Zproj = projection(X, Z)
            
        ZV = Rmn.times(Z, X.V);
        UtZV = X.U'*ZV;
        ZtU = Rmn.transpose_times(Z, X.U);

        Zproj.M = UtZV;
        Zproj.Up = ZV  - X.U*UtZV;
        Zproj.Vp = ZtU - X.V*UtZV';

    end

    M.egrad2rgrad = @projection;
    
    % Code supplied by Bart.
    % Given the Euclidean gradient at X and the Euclidean Hessian at X
    % along H, where egrad and ehess are matrices in the ambient space and
    % H is a tangent vector at X, returns the Riemannian Hessian at X along
    % H, which is a tangent vector.
    M.ehess2rhess = @ehess2rhess;
    function rhess = ehess2rhess(X, egrad, ehess, H)
        
        % Euclidean part
        rhess = projection(X, ehess);
        
        % Curvature part
        T = Rmn.times(egrad, H.Vp)/X.S;
        rhess.Up = rhess.Up + (T - X.U*(X.U'*T));
        T = Rmn.transpose_times(egrad, H.Up)/X.S;
        rhess.Vp = rhess.Vp + (T - X.V*(X.V'*T));
        
    end

    % Transforms a tangent vector Z represented as a structure (Up, M, Vp)
    % into a structure with fields (U, S, V) that represents that same
    % tangent vector in the ambient space of mxn matrices, as U*S*V'.
    % This matrix is equal to X.U*Z.M*X.V' + Z.Up*X.V' + X.U*Z.Vp'. The
    % latter is an mxn matrix, which could be too large to build
    % explicitly, and this is why we return a low-rank representation
    % instead. Note that there are no guarantees on U, S and V other than
    % that USV' is the desired matrix. In particular, U and V are not (in
    % general) orthonormal and S is not (in general) diagonal.
    % (In this implementation, S is identity, but this might change.)
    M.tangent2ambient_is_identity = false;
    M.tangent2ambient = @tangent2ambient;
    function Zambient = tangent2ambient(X, Z)
        Zambient.U = [X.U*Z.M + Z.Up, X.U];
        Zambient.S = eye(2*k);
        Zambient.V = [X.V, Z.Vp];
    end
    
    % This retraction is second order, following general results from
    % Absil, Malick, "Projection-like retractions on matrix manifolds",
    % SIAM J. Optim., 22 (2012), pp. 135-158.
    %
    % Notice that this retraction is only locally smooth. Indeed, the
    % following code exhibits a discontinuity when retracting from
    % X = [1 0 ; 0 0] along V = [0 0 ; 0 1]:
    %
    % M = fixedrankembeddedfactory(2, 2, 1);
    % X = struct('U', [1;0], 'V', [1;0], 'S', 1);
    % V = struct('Up', [0;1], 'Vp', [0;1], 'M', 1);
    % entry = @(M) M(1, 1);
    % mat = @(X) X.U*X.S*X.V';
    % g = @(t) entry(mat(M.retr(X, V, t)));
    % ezplot(g, [-2, 2]);
    %
    M.retr = @retraction;
    function Y = retraction(X, Z, t)
        if nargin < 3
            t = 1.0;
        end

        % Mathematically, Z.Up is orthogonal to X.U, and likewise for
        % Z.Vp compared to X.V. Thus, in principle, we could call QR
        % on Z.Up and Z.Vp alone, which should be about 4 times faster
        % than the calls here where we orthonormalize twice as many
        % vectors. However, when Z.Up, Z.Vp are poorly conditioned,
        % orthonormalizing them can lead to loss of orthogonality
        % against X.U, X.V.
        [Qu, Ru] = qr([X.U, Z.Up], 0);
        [Qv, Rv] = qr([X.V, Z.Vp], 0);
        
        % Calling svds or svd should yield the same result, but BV
        % advocated svd is more robust, and it doesn't change the
        % asymptotic complexity to call svd then trim rather than call
        % svds. Also, apparently Matlab calls ARPACK in a suboptimal way
        % for svds in this scenario.
        % Notice that the parameter t appears only here. Thus, in princple,
        % we could make some savings for line-search procedures where we
        % retract the same vector multiple times, only with different
        % values of t. The asymptotic complexity remains the same though
        % (up to a constant factor) because of the matrix-matrix products
        % below which cost essentially the same as the QR factorizations.
        [U, S, V] = svd(Ru*[X.S + t*Z.M, t*eye(k); t*eye(k), zeros(k)]*Rv');
    
        Y.U = Qu*U(:, 1:k); 
        Y.V = Qv*V(:, 1:k); 
        Y.S = S(1:k, 1:k);
        
        % Equivalent but very slow code
        % [U, S, V] = svds(X.U*X.S*X.V' + t*(X.U*Z.M*X.V' + Z.Up*X.V' + X.U*Z.Vp'), k);
        % Y.U = U; Y.V = V; Y.S = S;
    end


    % Orthographic retraction provided by Teng Zhang. One interest of the
    % orthographic retraction is that if matrices are represented in full
    % size, it can be computed without any SVDs. If for an application it
    % makes sense to represent the matrices in full size, this may be a
    % good idea, but it won't shine in the present implementation of the
    % manifold.
    M.retr_ortho = @retraction_orthographic;
    function Y = retraction_orthographic(X, Z, t)
        if nargin < 3
            t = 1.0;
        end
        
        % First, write Y (the output) as U1*S0*V1', where U1 and V1 are
        % orthogonal matrices and S0 is of size r by r.
        [U1, ~] = qr(t*(X.U*Z.M  + Z.Up) + X.U*X.S, 0);
        [V1, ~] = qr(t*(X.V*Z.M' + Z.Vp) + X.V*X.S, 0);
        S0 = (U1'*X.U)*(X.S + t*Z.M)*(X.V'*V1) ...
                         + t*((U1'*Z.Up)*(X.V'*V1) + (U1'*X.U)*(Z.Vp'*V1));
        
        % Then, obtain the singular value decomposition of Y.
        [U2, S2, V2] = svd(S0);
        Y.U = U1*U2;
        Y.S = S2;
        Y.V = V1*V2;
        
    end


    % Less safe but much faster checksum, June 24, 2014.
    % Older version right below.
    M.hash = @(X) ['z' hashmd5([sum(X.U(:)) ; sum(X.S(:)); sum(X.V(:)) ])];
    %M.hash = @(X) ['z' hashmd5([X.U(:) ; X.S(:) ; X.V(:)])];
    
    M.rand = @random;
    function X = random()
<<<<<<< HEAD
=======
        % Factors U and V live on Stiefel manifolds:
        % the two lines below pick uniformly random elements.
>>>>>>> 0b198abc
        X.U = qr_unique(randn(m, k));
        X.V = qr_unique(randn(n, k));
        X.S = diag(sort(rand(k, 1), 1, 'descend'));
    end
    
    % Generate a random tangent vector at X.
    % Note: this may not be the uniform distribution over the set of
    % unit-norm tangent vectors.
    M.randvec = @randomvec;
    function Z = randomvec(X)
        Z.M  = randn(k);
        Z.Up = randn(m, k);
        Z.Vp = randn(n, k);
        Z = tangent(X, Z);
        nrm = M.norm(X, Z);
        Z.M  = Z.M  / nrm;
        Z.Up = Z.Up / nrm;
        Z.Vp = Z.Vp / nrm;
    end
    
    M.lincomb = @lincomb;
    
    M.zerovec = @(X) struct('M', zeros(k, k), 'Up', zeros(m, k), ...
                                              'Vp', zeros(n, k));
    
    % New vector transport on June 24, 2014 (as indicated by Bart)
    % Reference: Absil, Mahony, Sepulchre 2008 section 8.1.3:
    % For Riemannian submanifolds of a Euclidean space, it is acceptable to
    % transport simply by orthogonal projection of the tangent vector
    % translated in the ambient space.
    M.transp = @project_tangent;
    function Z2 = project_tangent(X1, X2, Z1)
        Z2 = projection(X2, tangent2ambient(X1, Z1));
    end

    % The function 'vec' is isometric from the tangent space at X to real
    % vectors of length k(m+n+k). The function 'mat' is the left-inverse
    % of 'vec'. It is sometimes useful to apply 'tangent' to the output of
    % 'mat'.
    M.vec = @vec;
    function Zvec = vec(X, Z) %#ok<INUSL>
        A = Z.M;
        B = Z.Up;
        C = Z.Vp;
        Zvec = [A(:) ; B(:) ; C(:)];
    end
    rangeM = 1:(k^2);
    rangeUp = (k^2)+(1:(m*k));
    rangeVp = (k^2+m*k)+(1:(n*k));
    M.mat = @(X, Zvec) struct('M',  reshape(Zvec(rangeM),  [k, k]), ...
                              'Up', reshape(Zvec(rangeUp), [m, k]), ...
                              'Vp', reshape(Zvec(rangeVp), [n, k]));
    M.vecmatareisometries = @() true;
    
    
    % It is sometimes useful to switch between representation of matrices
    % as triplets or as full matrices of size m x n. The function to
    % convert a matrix to a triplet, matrix2triplet, allows to specify the
    % rank of the representation. By default, it is equal to k. Omit the
    % second input (or set to inf) to get a full SVD triplet (in economy
    % format). If so, the resulting triplet does not represent a point on
    % the manifold.
    M.matrix2triplet = @matrix2triplet;
    function X_triplet = matrix2triplet(X_matrix, r)
        if ~exist('r', 'var') || isempty(r) || r <= 0
            r = k;
        end
        if r < min(m, n)
            [U, S, V] = svds(X_matrix, r);
        else
            [U, S, V] = svd(X_matrix, 'econ');
        end
        X_triplet.U = U;
        X_triplet.S = S;
        X_triplet.V = V;
    end
    M.triplet2matrix = @triplet2matrix;
    function X_matrix = triplet2matrix(X_triplet)
        U = X_triplet.U;
        S = X_triplet.S;
        V = X_triplet.V;
        X_matrix = U*S*V';
    end

end

% Linear combination of tangent vectors
function d = lincomb(x, a1, d1, a2, d2) %#ok<INUSL>

    if nargin == 3
        d.Up = a1*d1.Up;
        d.Vp = a1*d1.Vp;
        d.M  = a1*d1.M;
    elseif nargin == 5
        d.Up = a1*d1.Up + a2*d2.Up;
        d.Vp = a1*d1.Vp + a2*d2.Vp;
        d.M  = a1*d1.M  + a2*d2.M;
    else
        error('fixedrank.lincomb takes either 3 or 5 inputs.');
    end

end<|MERGE_RESOLUTION|>--- conflicted
+++ resolved
@@ -112,15 +112,13 @@
 %       mat does not attempt to project to the tangent space (which it did
 %       before but shouldn't): compose mat with tangent if that is the
 %       desired effect.
-%
-<<<<<<< HEAD
+% 
+%    June 7, 2024 (NB):
+%       Edited out dependency on stiefelfactory in M.rand().
+%
 %    June 18, 2024 (NB):
 %       Adapted to use euclideanlargefactory for matrices in the embedding
 %       space. This is backwards compatible and adds flexibility.
-=======
-%    June 7, 2024 (NB):
-%       Edited out dependency on stiefelfactory in M.rand().
->>>>>>> 0b198abc
 
     M.name = @() sprintf('Manifold of %dx%d matrices of rank %d', m, n, k);
     
@@ -295,11 +293,8 @@
     
     M.rand = @random;
     function X = random()
-<<<<<<< HEAD
-=======
         % Factors U and V live on Stiefel manifolds:
         % the two lines below pick uniformly random elements.
->>>>>>> 0b198abc
         X.U = qr_unique(randn(m, k));
         X.V = qr_unique(randn(n, k));
         X.S = diag(sort(rand(k, 1), 1, 'descend'));
