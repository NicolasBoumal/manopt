--- conflicted
+++ resolved
@@ -349,11 +349,8 @@
 localdefaults.rho_prime = 0.1;
 localdefaults.useRand = false;
 localdefaults.rho_regularization = 1e3;
-<<<<<<< HEAD
 localdefaults.accept = true;
-=======
 localdefaults.subproblemsolver = @trs_tCG;
->>>>>>> 33e373a1
 
 % Merge global and local defaults, then merge w/ user options, if any.
 localdefaults = mergeOptions(getGlobalDefaults(), localdefaults);
@@ -496,13 +493,6 @@
             eta = M.lincomb(x, sqrt(sqrt(eps)), eta);
         end
     end
-<<<<<<< HEAD
-    
-    % Solve TR subproblem approximately
-    [eta, Heta, numit, stop_inner] = ...
-                tCG(problem, x, fgradx, eta, Delta, options, storedb, key);
-    srstr = tcg_stop_reason{stop_inner};
-=======
 
     % Solve TR subproblem with solver specified by options.subproblemsolver
     subprobleminput = struct('x', x, 'fgradx', fgradx, 'eta', eta, 'Delta', Delta);
@@ -515,7 +505,6 @@
     stopreason_str = subproblemoutput.stopreason_str; % user display string.
     numit = subproblemoutput.numit;
     limitedbyTR = subproblemoutput.limitedbyTR; % boundary solution.
->>>>>>> 33e373a1
 
     % If using randomized approach, compare result with the Cauchy point.
     % Convergence proofs assume that we achieve at least (a fraction of)
